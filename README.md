# MiSoS(oup)

[![Code style: black](https://img.shields.io/badge/code%20style-black-000000.svg)](https://github.com/psf/black)

MInimal Supplying cOmmunity Search (MiSoS(oup)) is a python-based command line tool that implements a series of constraint-based metabolic methods to search for minimal microbial communities - communities in which every member is required for the community to persist. MiSoS(oup) can be used with two objectives: 1- to find minimal communities in a given medium and 2 - to find minimal supplying communities which are the minimal communities required for growth of a strain (or species) of interest, that we refer to as the focal strain.

The input to MiSoS(oup) is a set of genome-scale metabolic models, corresponding to the strains (species) that will be considered as focal strains or potential community members. To find minimal communities, MiSoS(oup) implements a series of constraint-based metabolic methods in which metabolic steady-state is assumed (as in Flux Balance Analysis). The output of MiSoS(oup) is a human readable yaml file that returns all minimal communities with a detail of the community members, their growth rate and their metabolic consumptions and secretions. 

<<<<<<< HEAD
Specifically, to find a minimal community, MiSoS(oup) first minimizes the number of community members. For this optimization step MiSoS(oup) uses the simplex method in `gurobi` (optimization solver). In a second step, MiSoS(oup) maximizes the total community biomass. As a result of these two optimization steps one gets a community which is minimal and in which the consumption/secretion pattern of each community member reflects what is required for optimal community growth. In addition, MiSoS(oup) can be set to perform a third optimization to reflect parsimonious enzyme usage (see Lewis, et al. Mol Syst Bio doi:10.1038/msb.2010.47). When this third optimization is done, the consumption/secretion pattern of each community member in the minimal community, will be one that allows maximal (community or focal strain) growth while minimizing the total flux through the system.
=======
Specifically, to find a minimal community, MiSoS(oup) first minimizes the number of community members. For this optimization step MiSoS(oup) uses the simplex method in `gurobi` (optimization solver). In a second step, MiSoS(oup) maximizes the total community biomass. As a result of these two optimizations steps one gets a community which is minimal and in which the consumption/secretion pattern of each community member reflects what is required for optimal community growth. In addition, MiSoS(oup) can be set to perform a third optimization to reflect parsimonious enzyme usage (see Lewis, et al. Mol Syst Bio doi:10.1038/msb.2010.47). When this third optimization is done, the consumption/secretion pattern of each community member in the minimal community, will be one that allows maximal (community or focal strain) growth while minimizing the total flux through the system.
>>>>>>> 250d435e

## Install MiSoS(soup)

```bash
git clone git@gitlab.ethz.ch:ochsnern/misosoup.git
cd misosoup
pip install .
```

If you are unable to install `gurobipy`, it may need to be installed manually
e.g. on a hpc cluster, to make use of the local gurobi installation. In such 
a case please refer to the instructions on the cluster support page. 

For testing and development:

```bash
git clone git@gitlab.ethz.ch:ochsnern/misosoup.git
cd misosoup
pip install -e .[dev]
```

Run tests with `tox`. You will need our test data to pass.

## Usage
After installation, you can easily use MiSoS(oup) with:

```bash
misosoup PATH_TO_MODELS/*.xml --output OUTPUT --base-medium PATH_BASE_MEDIUM --carbon-sources CARBON_SOURCES --strain STRAIN
```
<<<<<<< HEAD

** Arguments **

* PATH_TO_MODELS: indicates the path to the directory where the strains' metabolic models are found. Strains with metabolic models included in this directory will be considered as potential members in the minimal communities. The models should be in xml format and follow the same naming conventions (e.g. if glucose's id in one model is 'glc__D', the same id should be used in the  other models). 
* --output
    * Use OUTPUT file name in yaml format. If it is not given, the results will be printed to stdout.
* --base-medium
    * Use the path PATH_BASE_MEDIUM to the yaml file with the detailed description of the growth medium. The file requires a list with those metabolites found in the medium. These should be introduced using the ids of the exchange reactions, as they appear in the strains' metabolic models, e.g. 'R_EX_h_e'. (We suggest looking at the reaction ids of the model in a browser since tools such us cobrapy might change the naming.) All metabolites listed in PATH_BASE_MEDIUM can be consumed in unlimited amounts (see the below for an example of the format).
* --carbon-sources C
    * Use the list of CARBON_SOURCES to include in the medium. Introduce the metabolite id, as it appears in the strains' genome-scale metabolic models (e.g. 'ac'). The community's carbon source consumption is limitted to 10 mmol gDW-1 h-1.
* --strain 
     * Indicates the focal STRAIN model id. If no strain is provided, `misosoup` computes minimal communities.

** Additional arguments** 
=======
PATH_TO_MODELS: indicate the path to the directory where the strains' metabolic models are found. Strains with metabolic models included in this directory will be considered as potential members in the minimal communities. The models should be in xml format and follow the same naming conventions (e.g., if glucose's id in one model is 'glc__D', the same id should be used in the other models). 
--output OUTPUT: output file name in yaml format. If it is not given, the results will be printed to stdout.
--base-medium BASE_MEDIUM: path to the yaml file with the detailed description of the growth medium. The file requires a list with those metabolites found in the medium. These should be introduced using the ids of the exchange reactions, as they appear in the strains' metabolic models, e.g., 'R_EX_h_e'. (We suggest looking at the reaction ids of the model in a browser since tools such as cobrapy might change the naming.) All metabolites listed in BASE_MEDIUM can be consumed in unlimited amounts. 
--carbon-sources CARBON_SOURCES: list of carbon sources to include in the medium. Introduce the metabolite id, as it appears in the strains' genome-scale metabolic models (e.g., 'ac'). The community's carbon source consumption is limited to 10 mmol gDW-1 h-1. @Nico, I think here it would be best if the user entered the exchange reaction of the carbon source.
--strain STRAIN: Focal strain model id. If no strain is provided, `misosoup` computes minimal communities.
>>>>>>> 250d435e

MiSoS(oup) can be used with the additional arguments:

```bash
misosoup PATH_TO_MODELS/*.xml --output OUTPUT --base-medium PATH_BASE_MEDIUM --carbon-sources CARBON_SOURCES --strain STRAIN --parsimony --community-size COMMUNITY_SIZE --minimal-growth MINIMAL_GROWTH --exchange-format EXCHANGE_FORMAT --validate --log LOG
```
* --parsimony
    * If this flag is used the algorithm will return the solution that minimizes the total flux. This does not affect the community members but can alter what each member consumes and secretes. 
* --community-size 
    * COMMUNITY_SIZE [Description needed]
* --minimal-growth 
    * Set the MINIMAL_GROWTH rate of strains. Every strain that makes up a community needs to satisfy this minimal growth constraint. The default growth rate used is 0.01 (1/h).

For further description:
```bash
misosoup --help
```
## Output file
The .yaml output file will give:

* The community members: ```y_STRAIN-NAME: 1.0```. 
* The growth of each community member ```Growth_STRAIN-NAME```. 
* The total community growth ```community_growth```. 
* The flux at which metabolites are taken up or secreted to the medium. Negative and positive fluxes indicate consumption and secretion, respectively. This consumption/secretion pattern is given for:
     * The community as a whole: (```R_EX-ID```) 
     * Each community member separately (```R_EX-ID_STRAIN-NAME_i```).  

## Example

```
cd example
```
The following code will run `misosoup` to find minimal supplying communities for A1R12 in a medium that contains acetate as carbon source:

```bash
misosoup ./strains/*.xml --output ./OUTPUT_example.yaml --base-medium medium_MBM_no_co2_hco3.yaml --carbon-sources ac --strain A1R12 --parsimony 
```

<<<<<<< HEAD
In the example, we run `misosoup`  to find minimal supplying communities that would allow growth of A1R12 in MBM with acetate (ac) as the sole source of carbon. Looking at the output of the simulation (OUTPUT_example.yaml) you'll see that `misosoup` found two alternative supplying communities: 

 * Solution 1: A1R12 can grow  when in the presence of I3M07. If we inspect this solution in more detail we can see (for example): 
    * Each strain produce carbon dioxide. We note this by looking at the strain-specific carbon dioxide fluxes: `R_EX_co2_e_A1R12_i: 0.742` and `R_EX_co2_e_I3M07_i: 0.957`.
    * The community as a whole also produce carbon dioxide, which can be seen looking at the community-level carbon dioxide flux `R_EX_co2_e: 1.699`.
 * Solution 2:  A1R12 can grow  when in the presence of I2R16. A similar analysis to the one conducted for solution 1 could be followed.

=======
## Output file
The .yaml output file will give the community members ```y_STRAIN-NAME: 1.0```, the growth of each community member ```Growth_STRAIN-NAME``` and the total community growth ```community_growth```. In addition, the output file will include the flux at which metabolites are taken up or secreted to the medium. This consumption/secretion pattern is given for the community (```EX-ID```) as well as for each community member separately (```EX-ID_STRAIN-NAME_i```). Negative and positive fluxes indicate consumption and secretion respectively.  

In the example, we run `misosoup` to find minimal supplying communities that would allow growth of A1R12 in MBM with acetate (ac) as the sole source of carbon. Looking at the output of the simulation (OUTPUT_example.yaml) you'll see that `misosoup` found two alternative supplying communities - A1R12 can grow in MBM with acetate as carbon source when in the presence of I3M07 or I2R16. When looking at the community made up of A1R12 and I3M07 in more detail we can see that, for example, both strains produce carbon dioxide (see the community carbon dioxide flux `R_EX_co2_e: 1.699252325510545` and the strain specific carbon dioxide flux `R_EX_co2_e_A1R12_i: 0.7423145314936204` and `R_EX_co2_e_I3M07_i: 0.9569377940169246`). We can also see that the strains engage in cross-feeding interactions. For example, I3M07 produces arginine (`R_EX_arg__L_e_I3M07_i: 0.0028645059229462128`) that A1R12 consumes (`R_EX_arg__L_e_A1R12_i: -0.0028645059229462128`).
>>>>>>> 250d435e

## Citation

If you use misosoup, please cite X.

## Workflows

`snakemake` is a useful tool to execute many experiments and gather results.
See [MiSoS(oup) Workflow Template](https://gitlab.ethz.ch/ochsnern/misosoup_workflow_template)
on how to use it.

<<<<<<< HEAD
## Development

Add here some information for developers on how the repo is structured or a basic description of the main scripts.
=======
>>>>>>> 250d435e
<|MERGE_RESOLUTION|>--- conflicted
+++ resolved
@@ -6,11 +6,7 @@
 
 The input to MiSoS(oup) is a set of genome-scale metabolic models, corresponding to the strains (species) that will be considered as focal strains or potential community members. To find minimal communities, MiSoS(oup) implements a series of constraint-based metabolic methods in which metabolic steady-state is assumed (as in Flux Balance Analysis). The output of MiSoS(oup) is a human readable yaml file that returns all minimal communities with a detail of the community members, their growth rate and their metabolic consumptions and secretions. 
 
-<<<<<<< HEAD
-Specifically, to find a minimal community, MiSoS(oup) first minimizes the number of community members. For this optimization step MiSoS(oup) uses the simplex method in `gurobi` (optimization solver). In a second step, MiSoS(oup) maximizes the total community biomass. As a result of these two optimization steps one gets a community which is minimal and in which the consumption/secretion pattern of each community member reflects what is required for optimal community growth. In addition, MiSoS(oup) can be set to perform a third optimization to reflect parsimonious enzyme usage (see Lewis, et al. Mol Syst Bio doi:10.1038/msb.2010.47). When this third optimization is done, the consumption/secretion pattern of each community member in the minimal community, will be one that allows maximal (community or focal strain) growth while minimizing the total flux through the system.
-=======
 Specifically, to find a minimal community, MiSoS(oup) first minimizes the number of community members. For this optimization step MiSoS(oup) uses the simplex method in `gurobi` (optimization solver). In a second step, MiSoS(oup) maximizes the total community biomass. As a result of these two optimizations steps one gets a community which is minimal and in which the consumption/secretion pattern of each community member reflects what is required for optimal community growth. In addition, MiSoS(oup) can be set to perform a third optimization to reflect parsimonious enzyme usage (see Lewis, et al. Mol Syst Bio doi:10.1038/msb.2010.47). When this third optimization is done, the consumption/secretion pattern of each community member in the minimal community, will be one that allows maximal (community or focal strain) growth while minimizing the total flux through the system.
->>>>>>> 250d435e
 
 ## Install MiSoS(soup)
 
@@ -40,7 +36,6 @@
 ```bash
 misosoup PATH_TO_MODELS/*.xml --output OUTPUT --base-medium PATH_BASE_MEDIUM --carbon-sources CARBON_SOURCES --strain STRAIN
 ```
-<<<<<<< HEAD
 
 ** Arguments **
 
@@ -55,13 +50,6 @@
      * Indicates the focal STRAIN model id. If no strain is provided, `misosoup` computes minimal communities.
 
 ** Additional arguments** 
-=======
-PATH_TO_MODELS: indicate the path to the directory where the strains' metabolic models are found. Strains with metabolic models included in this directory will be considered as potential members in the minimal communities. The models should be in xml format and follow the same naming conventions (e.g., if glucose's id in one model is 'glc__D', the same id should be used in the other models). 
---output OUTPUT: output file name in yaml format. If it is not given, the results will be printed to stdout.
---base-medium BASE_MEDIUM: path to the yaml file with the detailed description of the growth medium. The file requires a list with those metabolites found in the medium. These should be introduced using the ids of the exchange reactions, as they appear in the strains' metabolic models, e.g., 'R_EX_h_e'. (We suggest looking at the reaction ids of the model in a browser since tools such as cobrapy might change the naming.) All metabolites listed in BASE_MEDIUM can be consumed in unlimited amounts. 
---carbon-sources CARBON_SOURCES: list of carbon sources to include in the medium. Introduce the metabolite id, as it appears in the strains' genome-scale metabolic models (e.g., 'ac'). The community's carbon source consumption is limited to 10 mmol gDW-1 h-1. @Nico, I think here it would be best if the user entered the exchange reaction of the carbon source.
---strain STRAIN: Focal strain model id. If no strain is provided, `misosoup` computes minimal communities.
->>>>>>> 250d435e
 
 MiSoS(oup) can be used with the additional arguments:
 
@@ -100,7 +88,6 @@
 misosoup ./strains/*.xml --output ./OUTPUT_example.yaml --base-medium medium_MBM_no_co2_hco3.yaml --carbon-sources ac --strain A1R12 --parsimony 
 ```
 
-<<<<<<< HEAD
 In the example, we run `misosoup`  to find minimal supplying communities that would allow growth of A1R12 in MBM with acetate (ac) as the sole source of carbon. Looking at the output of the simulation (OUTPUT_example.yaml) you'll see that `misosoup` found two alternative supplying communities: 
 
  * Solution 1: A1R12 can grow  when in the presence of I3M07. If we inspect this solution in more detail we can see (for example): 
@@ -108,12 +95,6 @@
     * The community as a whole also produce carbon dioxide, which can be seen looking at the community-level carbon dioxide flux `R_EX_co2_e: 1.699`.
  * Solution 2:  A1R12 can grow  when in the presence of I2R16. A similar analysis to the one conducted for solution 1 could be followed.
 
-=======
-## Output file
-The .yaml output file will give the community members ```y_STRAIN-NAME: 1.0```, the growth of each community member ```Growth_STRAIN-NAME``` and the total community growth ```community_growth```. In addition, the output file will include the flux at which metabolites are taken up or secreted to the medium. This consumption/secretion pattern is given for the community (```EX-ID```) as well as for each community member separately (```EX-ID_STRAIN-NAME_i```). Negative and positive fluxes indicate consumption and secretion respectively.  
-
-In the example, we run `misosoup` to find minimal supplying communities that would allow growth of A1R12 in MBM with acetate (ac) as the sole source of carbon. Looking at the output of the simulation (OUTPUT_example.yaml) you'll see that `misosoup` found two alternative supplying communities - A1R12 can grow in MBM with acetate as carbon source when in the presence of I3M07 or I2R16. When looking at the community made up of A1R12 and I3M07 in more detail we can see that, for example, both strains produce carbon dioxide (see the community carbon dioxide flux `R_EX_co2_e: 1.699252325510545` and the strain specific carbon dioxide flux `R_EX_co2_e_A1R12_i: 0.7423145314936204` and `R_EX_co2_e_I3M07_i: 0.9569377940169246`). We can also see that the strains engage in cross-feeding interactions. For example, I3M07 produces arginine (`R_EX_arg__L_e_I3M07_i: 0.0028645059229462128`) that A1R12 consumes (`R_EX_arg__L_e_A1R12_i: -0.0028645059229462128`).
->>>>>>> 250d435e
 
 ## Citation
 
@@ -125,9 +106,6 @@
 See [MiSoS(oup) Workflow Template](https://gitlab.ethz.ch/ochsnern/misosoup_workflow_template)
 on how to use it.
 
-<<<<<<< HEAD
 ## Development
 
-Add here some information for developers on how the repo is structured or a basic description of the main scripts.
-=======
->>>>>>> 250d435e
+Add here some information for developers on how the repo is structured or a basic description of the main scripts.